#!/usr/bin/env python
import asyncio
import docker
import itertools
import json
import pandas as pd


from os import path
from typing import (
    Dict,
    Any,
    TYPE_CHECKING,
    List,
)

from hummingbot.client.settings import GLOBAL_CONFIG_PATH
from hummingbot.core.gateway import (
    docker_ipc,
    docker_ipc_with_generator,
    get_gateway_container_name,
    get_gateway_paths,
    GATEWAY_DOCKER_REPO,
    GATEWAY_DOCKER_TAG,
    GatewayPaths,
    get_default_gateway_port,
)
from hummingbot.core.gateway.status_monitor import Status
from hummingbot.core.utils.async_utils import safe_ensure_future
from hummingbot.core.utils.gateway_config_utils import (
    build_config_namespace_keys,
    search_configs,
    build_config_dict_display,
    build_connector_display,
    build_wallet_display,
    native_tokens,
    upsert_connection
)
from hummingbot.core.gateway import gateway_http_client
from hummingbot.core.utils.ssl_cert import certs_files_exist, create_self_sign_certs
from hummingbot.client.config.config_helpers import save_to_yml
from hummingbot.client.config.global_config_map import global_config_map
from hummingbot.client.config.security import Security
from hummingbot.client.settings import CONF_FILE_PATH, AllConnectorSettings
from hummingbot.client.ui.completer import load_completer

if TYPE_CHECKING:
    from hummingbot.client.hummingbot_application import HummingbotApplication


class GatewayCommand:
    def gateway(self,
                option: str = None,
                key: str = None,
                value: str = None):
        if option == "create":
            safe_ensure_future(self.create_gateway())
        elif option == "status":
            safe_ensure_future(self.gateway_status())
        elif option == "config":
            if value:
                safe_ensure_future(self._update_gateway_configuration(key, value), loop=self.ev_loop)
            else:
                safe_ensure_future(self._show_gateway_configuration(key), loop=self.ev_loop)
        elif option == "connect":
            safe_ensure_future(self.connect(key))
        elif option == "test-connection":
            safe_ensure_future(self.test_connection())
        elif option == "start":
            safe_ensure_future(self._start_gateway())
        elif option == "stop":
            safe_ensure_future(self._stop_gateway())
        elif option == "generate-certs":
            safe_ensure_future(self.generate_certs())

    @staticmethod
    async def check_gateway_image(docker_repo: str, docker_tag: str) -> bool:
        image_list: List = await docker_ipc("images", name=f"{docker_repo}:{docker_tag}", quiet=True)
        return len(image_list) > 0

    async def _start_gateway(self):
        try:
            response = await docker_ipc(
                "containers",
                all=True,
                filters={"name": get_gateway_container_name()}
            )
            if len(response) == 0:
                raise ValueError(f"Gateway container {get_gateway_container_name()} not found. ")

            container_info = response[0]
            if container_info["State"] == "running":
                self.notify(f"Gateway container {container_info['Id']} already running.")
                return

            await docker_ipc(
                "start",
                container=container_info["Id"]
            )
            self.notify(f"Gateway container {container_info['Id']} has started.")
        except Exception as e:
            self.notify(f"Error occurred starting Gateway container. {e}")

    async def _stop_gateway(self):
        try:
            response = await docker_ipc(
                "containers",
                all=True,
                filters={"name": get_gateway_container_name()}
            )
            if len(response) == 0:
                raise ValueError(f"Gateway container {get_gateway_container_name()} not found.")

            container_info = response[0]
            if container_info["State"] != "running":
                self.notify(f"Gateway container {container_info['Id']} not running.")
                return

            await docker_ipc(
                "stop",
                container=container_info["Id"],
            )
            self.notify(f"Gateway container {container_info['Id']} successfully stopped.")
        except Exception as e:
            self.notify(f"Error occurred stopping Gateway container. {e}")

    async def _test_connection(self):
        # test that the gateway is running
        if await gateway_http_client.ping_gateway():
            self.notify("\nSuccesfully pinged gateway.")
        else:
            self.notify("\nUnable to ping gateway.")

    async def _generate_certs(self,  # type: HummingbotApplication
                              from_client_password: bool = False
                              ):
        cert_path: str = get_gateway_paths().local_certs_path.as_posix()
        if not from_client_password:
            if certs_files_exist():
                self.notify(f"Gateway SSL certification files exist in {cert_path}.")
                self.notify("To create new certification files, please first manually delete those files.")
                return
            self.app.clear_input()
            self.placeholder_mode = True
            self.app.hide_input = True
            while True:
                pass_phase = await self.app.prompt(prompt='Enter pass phase to generate Gateway SSL certifications  >>> ',
                                                   is_password=True)
                if pass_phase is not None and len(pass_phase) > 0:
                    break
                self.notify("Error: Invalid pass phase")
        else:
            pass_phase = Security.password
        create_self_sign_certs(pass_phase)
        self.notify(f"Gateway SSL certification files are created in {cert_path}.")
        self.placeholder_mode = False
        self.app.hide_input = False
        self.app.change_prompt(prompt=">>> ")

        gateway_http_client.reload_certs()

    async def _generate_gateway_confs(self, container_id: str, conf_path: str = "/usr/src/app/conf"):
        self.app.clear_input()
        self.placeholder_mode = True
        self.app.hide_input = True

        node_api_key: str = await self.app.prompt(prompt="Enter Infura API Key (required for Ethereum node, "
                                                         "if you do not have one, make an account at infura.io):  >>> ")

        self.placeholder_mode = False
        self.app.hide_input = False
        self.app.change_prompt(prompt=">>> ")

        try:
            exec_info = await docker_ipc(method_name="exec_create",
                                         container=container_id,
                                         cmd=f"./setup/generate_conf.sh {conf_path} {node_api_key}",
                                         user="hummingbot")

            await docker_ipc(method_name="exec_start",
                             exec_id=exec_info["Id"],
                             detach=True)
        except Exception:
            raise

    async def _create_gateway(self):
        gateway_paths: GatewayPaths = get_gateway_paths()
        gateway_container_name: str = get_gateway_container_name()
        gateway_conf_mount_path: str = gateway_paths.mount_conf_path.as_posix()
        certificate_mount_path: str = gateway_paths.mount_certs_path.as_posix()
        logs_mount_path: str = gateway_paths.mount_logs_path.as_posix()
        gateway_port: int = get_default_gateway_port()

        # remove existing container(s)
        try:
            old_container = await docker_ipc(
                "containers",
                all=True,
                filters={"name": gateway_container_name}
            )
            for container in old_container:
                self.notify(f"Removing existing gateway container with id {container['Id']}...")
                await docker_ipc(
                    "remove_container",
                    container["Id"],
                    force=True
                )
        except Exception:
            pass  # silently ignore exception

        await self._generate_certs(from_client_password=True)  # create cert

        if await self.check_gateway_image(GATEWAY_DOCKER_REPO, GATEWAY_DOCKER_TAG):
            self.notify("Found Gateway docker image. No image pull needed.")
        else:
            self.notify("Pulling Gateway docker image...")
            try:
                await self.pull_gateway_docker(GATEWAY_DOCKER_REPO, GATEWAY_DOCKER_TAG)
                self.logger().info("Done pulling Gateway docker image.")
            except Exception as e:
                self.notify("Error pulling Gateway docker image. Try again.")
                self.logger().network("Error pulling Gateway docker image. Try again.",
                                      exc_info=True,
                                      app_warning_msg=str(e))
                return
        self.notify("Creating new Gateway docker container...")
        host_config: Dict[str, Any] = await docker_ipc(
            "create_host_config",
            port_bindings={5000: gateway_port},
            binds={
                gateway_conf_mount_path: {
                    "bind": "/usr/src/app/conf/",
                    "mode": "rw"
                },
                certificate_mount_path: {
                    "bind": "/usr/src/app/certs/",
                    "mode": "rw"
                },
                logs_mount_path: {
                    "bind": "/usr/src/app/logs/",
                    "mode": "rw"
                },
            }
        )
        container_info: Dict[str, str] = await docker_ipc(
            "create_container",
            image=f"{GATEWAY_DOCKER_REPO}:{GATEWAY_DOCKER_TAG}",
            name=gateway_container_name,
            ports=[5000],
            volumes=[
                gateway_conf_mount_path,
                certificate_mount_path,
                logs_mount_path
            ],
            host_config=host_config,
            environment=[f"GATEWAY_PASSPHRASE={Security.password}"]
        )

        self.notify(f"New Gateway docker container id is {container_info['Id']}.")

        # Save the gateway port number, if it's not already there.
        if global_config_map.get("gateway_api_port").value != gateway_port:
            global_config_map["gateway_api_port"].value = gateway_port
            global_config_map["gateway_api_host"].value = "localhost"
            save_to_yml(GLOBAL_CONFIG_PATH, global_config_map)

        await self._start_gateway()

        # create Gateway configs
        await self._generate_gateway_confs(container_id=container_info["Id"])

        # Restarts the Gateway container to ensure that Gateway server reloads new configs
        try:
            await docker_ipc(method_name="restart",
                             container=container_info["Id"])
        except docker.errors.APIError as e:
            self.notify(f"Error restarting Gateway container. Error: {e}")

        self.notify(f"Loaded new configs into Gateway container {container_info['Id']}")

    async def ping_gateway_docker(self) -> bool:
        try:
            await docker_ipc("version")
            return True
        except Exception:
            return False

    async def pull_gateway_docker(self, docker_repo: str, docker_tag: str):
        last_id = ""
        async for pull_log in docker_ipc_with_generator("pull", docker_repo, tag=docker_tag, stream=True, decode=True):
            new_id = pull_log["id"] if pull_log.get("id") else last_id
            if last_id != new_id:
                self.logger().info(f"Pull Id: {new_id}, Status: {pull_log['status']}")
                last_id = new_id

    async def _gateway_status(self):
        can_reach_docker = await self.ping_gateway_docker()
        if not can_reach_docker:
            self.notify("\nError: It looks like you do not have Docker installed or running. Gateway commands will not "
                        "work without it. Please install or start Docker and restart Hummingbot.")
            return

        if self._gateway_monitor.current_status == Status.ONLINE:
            try:
                status = await gateway_http_client.get_gateway_status()
                self.notify(pd.DataFrame(status))
            except Exception:
                self.notify("\nError: Unable to fetch status of connected Gateway server.")
        else:
            self.notify("\nNo connection to Gateway server exists. Ensure Gateway server is running.")

    async def create_gateway(self):
        safe_ensure_future(self._create_gateway(), loop=self.ev_loop)

    async def connect(self, connector: str = None):
        safe_ensure_future(self._connect(connector), loop=self.ev_loop)

    async def gateway_status(self):
        safe_ensure_future(self._gateway_status(), loop=self.ev_loop)

    async def generate_certs(self):
        safe_ensure_future(self._generate_certs(), loop=self.ev_loop)

    async def test_connection(self):
        safe_ensure_future(self._test_connection(), loop=self.ev_loop)

    async def _update_gateway_configuration(self, key: str, value: Any):
        try:
            response = await gateway_http_client.update_config(key, value)
            self.notify(response["message"])
        except Exception:
            self.notify("\nError: Gateway configuration update failed. See log file for more details.")

    async def _show_gateway_configuration(self, key: str):
        host = global_config_map['gateway_api_host'].value
        port = global_config_map['gateway_api_port'].value
        try:
            config_dict = await self._fetch_gateway_configs()
            if key is not None:
                config_dict = search_configs(config_dict, key)
            self.notify(f"\nGateway Configurations ({host}:{port}):")
            lines = []
            build_config_dict_display(lines, config_dict)
            self.notify("\n".join(lines))

        except asyncio.CancelledError:
            raise
        except Exception:
            remote_host = ':'.join([host, port])
            self.notify(f"\nError: Connection to Gateway {remote_host} failed")

    async def _connect(self, connector: str = None):
        # it is possible that gateway_connections.json does not exist
        connections_fp = path.realpath(path.join(CONF_FILE_PATH, "gateway_connections.json"))
        if path.exists(connections_fp):
            with open(connections_fp) as f:
                connections = json.loads(f.read())
        else:
            connections = []

        if connector is None:
            if connections == []:
                self.notify("No existing connection.\n")
            else:
                connector_df = build_connector_display(connections)
                self.notify(connector_df.to_string(index=False))

        else:
            # get available networks
            connector_configs = await gateway_http_client.get_connectors()
            connector_config = [d for d in connector_configs["connectors"] if d["name"] == connector]
            available_networks = connector_config[0]["available_networks"]
            trading_type = connector_config[0]["trading_type"][0]

            # ask user to select a chain. Automatically select if there is only one.
            chains = [d['chain'] for d in available_networks]
            if len(chains) == 1:
                chain = chains[0]
            else:
                # chains as options
                self.app.clear_input()
                self.placeholder_mode = True
                chain = await self.app.prompt(prompt=f"Which chain do you want {connector} to connect to?({', '.join(chains)}) >>> ")

            # ask user to select a network. Automatically select if there is only one.
            networks = list(itertools.chain.from_iterable([d['networks'] for d in available_networks if d['chain'] == chain]))

            if len(networks) == 1:
                network = networks[0]
            else:
                while True:
                    self.app.clear_input()
                    self.placeholder_mode = True
                    self.app.input_field.completer.set_gateway_networks(networks)
                    network = await self.app.prompt(prompt=f"Which network do you want {connector} to connect to? ({', '.join(networks)}) >>> ")
                    if network in networks:
                        break
                    self.notify("Error: Invalid network")

            # get wallets for the selected chain
            wallets_response = await gateway_http_client.get_wallets()
            wallets = [w for w in wallets_response if w["chain"] == chain]
            if len(wallets) < 1:
                wallets = []
            else:
                wallets = wallets[0]['walletAddresses']

            # if the user has no wallet, ask them to select one
            if len(wallets) < 1:
                self.app.clear_input()
                self.placeholder_mode = True
<<<<<<< HEAD
                new_wallet: str = await self.app.prompt(prompt=f"Enter your {chain}-{network} wallet private key >>> ")
                response: Dict[str, Any] = await gateway_http_client.add_wallet(chain, network, new_wallet)
                wallet_address: str = response["address"]
=======
                wallet_private_key = await self.app.prompt(prompt=f"Enter your {chain}-{network} wallet private key >>> ")
                response = await gateway_http_client.api_request("post",
                                                                 "wallet/add",
                                                                 {"chain": chain, "network": network, "privateKey": wallet_private_key})

                wallet = response.address
>>>>>>> c0fbf803

            # the user has a wallet. Ask if they want to use it or create a new one.
            else:
                # print table
                self.app.clear_input()
                self.placeholder_mode = True
                use_existing_wallet = await self.app.prompt(prompt=f"Do you want to connect to {chain}-{network} with one of your existing wallets on Gateway? (Yes/No) >>> ")

                self.app.clear_input()
                # they use an existing wallet
                if use_existing_wallet is not None and use_existing_wallet in ["Y", "y", "Yes", "yes"]:
                    native_token = native_tokens[chain]
                    wallet_table = []
                    for w in wallets:
                        balances: Dict[str, Any] = await gateway_http_client.get_balances(
                            chain, network, w, [native_token]
                        )
                        wallet_table.append({"balance": balances['balances'][native_token], "address": w})

                    wallet_df = build_wallet_display(native_token, wallet_table)
                    self.notify(wallet_df.to_string(index=False))
                    self.app.input_field.completer.set_list_gateway_wallets_parameters(wallets_response, chain)

                    while True:
                        self.placeholder_mode = True

                        wallet_address = await self.app.prompt(prompt="Select a gateway wallet >>> ")
                        if wallet_address in wallets:
                            self.notify(f"You have selected {wallet_address}")
                            break
                        self.notify("Error: Invalid wallet address")

                # they want to create a new wallet even though they have other ones
                else:
                    self.placeholder_mode = True
<<<<<<< HEAD
                    new_wallet = await self.app.prompt(prompt=f"Enter your {chain}-{network} wallet private key >>> ")
                    response = await gateway_http_client.add_wallet(chain, network, new_wallet)
                    wallet_address = response["address"]
=======
                    wallet_private_key = await self.app.prompt(prompt=f"Enter your {chain}-{network} wallet private key >>> ")
                    response = await gateway_http_client.api_request("post",
                                                                     "wallet/add",
                                                                     {"chain": chain, "network": network, "privateKey": wallet_private_key})

                    wallet = response.address
>>>>>>> c0fbf803

            # write wallets to json
            with open(connections_fp, "w+") as outfile:
                upsert_connection(connections, connector, chain, network, trading_type, wallet_address)
                json.dump(connections, outfile)
                self.notify(f"The {connector} connector now uses wallet {wallet_address} on {chain}-{network}")

            self.placeholder_mode = False
            self.app.change_prompt(prompt=">>> ")

            # update AllConnectorSettings
            AllConnectorSettings.create_connector_settings()

            # Reload completer here to include newly added gateway connectors
            self.app.input_field.completer = load_completer(self)

    @staticmethod
    async def _fetch_gateway_configs() -> Dict[str, Any]:
        return await gateway_http_client.get_configuration(fail_silently=True)

    async def fetch_gateway_config_key_list(self):
        config = await self._fetch_gateway_configs()
        build_config_namespace_keys(self.gateway_config_keys, config)
        self.app.input_field.completer = load_completer(self)<|MERGE_RESOLUTION|>--- conflicted
+++ resolved
@@ -409,18 +409,9 @@
             if len(wallets) < 1:
                 self.app.clear_input()
                 self.placeholder_mode = True
-<<<<<<< HEAD
-                new_wallet: str = await self.app.prompt(prompt=f"Enter your {chain}-{network} wallet private key >>> ")
-                response: Dict[str, Any] = await gateway_http_client.add_wallet(chain, network, new_wallet)
+                wallet_private_key = await self.app.prompt(prompt=f"Enter your {chain}-{network} wallet private key >>> ")
+                response: Dict[str, Any] = await gateway_http_client.add_wallet(chain, network, wallet_private_key)
                 wallet_address: str = response["address"]
-=======
-                wallet_private_key = await self.app.prompt(prompt=f"Enter your {chain}-{network} wallet private key >>> ")
-                response = await gateway_http_client.api_request("post",
-                                                                 "wallet/add",
-                                                                 {"chain": chain, "network": network, "privateKey": wallet_private_key})
-
-                wallet = response.address
->>>>>>> c0fbf803
 
             # the user has a wallet. Ask if they want to use it or create a new one.
             else:
@@ -456,18 +447,9 @@
                 # they want to create a new wallet even though they have other ones
                 else:
                     self.placeholder_mode = True
-<<<<<<< HEAD
-                    new_wallet = await self.app.prompt(prompt=f"Enter your {chain}-{network} wallet private key >>> ")
-                    response = await gateway_http_client.add_wallet(chain, network, new_wallet)
+                    wallet_private_key = await self.app.prompt(prompt=f"Enter your {chain}-{network} wallet private key >>> ")
+                    response = await gateway_http_client.add_wallet(chain, network, wallet_private_key)
                     wallet_address = response["address"]
-=======
-                    wallet_private_key = await self.app.prompt(prompt=f"Enter your {chain}-{network} wallet private key >>> ")
-                    response = await gateway_http_client.api_request("post",
-                                                                     "wallet/add",
-                                                                     {"chain": chain, "network": network, "privateKey": wallet_private_key})
-
-                    wallet = response.address
->>>>>>> c0fbf803
 
             # write wallets to json
             with open(connections_fp, "w+") as outfile:
