--- conflicted
+++ resolved
@@ -125,7 +125,6 @@
             ),
         ),
     )
-<<<<<<< HEAD
     mqtt_external_events: bool = Field(
         default=True,
         client_data=ClientFieldData(
@@ -134,8 +133,6 @@
             ),
         ),
     )
-=======
->>>>>>> ca4d886f
     mqtt_autostart: bool = Field(
         default=False,
         client_data=ClientFieldData(
