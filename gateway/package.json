--- conflicted
+++ resolved
@@ -17,13 +17,9 @@
     "dev:debug": "nodemon --inspect src/index.ts",
     "start": "nodemon dist/src/index.js",
     "copy-files": "copyfiles -a 'src/**/schema/*.json' 'src/templates/*.yml' 'test/services/data/**/*.*' dist",
-<<<<<<< HEAD
     "test": "jest --verbose",
     "test:debug": "node --inspect node_modules/.bin/jest --watch --runInBand",
-    "test:unit": "NODE_OPTIONS=--max_old_space_size=4096 jest --verbose --forceExit ./test/",
-=======
     "test:unit": "NODE_OPTIONS=--max_old_space_size=4096 jest -w 1 --verbose --forceExit ./test/",
->>>>>>> 148556c7
     "test:cov": "NODE_OPTIONS=--max_old_space_size=4096 jest -w 1 --coverage --forceExit ./test/",
     "test:scripts": "jest -i --verbose ./test-scripts/*.test.ts"
   },
